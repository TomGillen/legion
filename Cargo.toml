[package]
name = "legion"
version = "0.2.1"
description = "High performance entity component system (ECS) library"
authors = ["Thomas Gillen <thomas.gillen@googlemail.com>"]
repository = "https://github.com/TomGillen/legion"
keywords = ["ecs", "game"]
categories = ["game-engines", "data-structures"]
readme = "readme.md"
license = "MIT"
edition = "2018"

[badges]
travis-ci = { repository = "TomGillen/legion", branch = "master" }

[features]
default = ["par-iter", "par-schedule", "events", "ffi"]
par-iter = ["rayon"]
par-schedule = ["rayon"]
log = ["tracing/log", "tracing/log-always"]
ffi = []
<<<<<<< HEAD
events = ["rayon", "crossbeam"]
serde-1 = ["serde"]
=======
events = ["rayon"]
>>>>>>> c75f695d

[dependencies]
parking_lot = "0.9"
downcast-rs = "1.0"
itertools = "0.8"
rayon = { version = "1.2", optional = true }
crossbeam = { version = "0.7" }
derivative = "1"
smallvec = "0.6"
bit-set = "0.5"
paste = "0.1"
tracing = "0.1"
metrics = { version = "0.12", optional = true }
<<<<<<< HEAD
shrinkwraprs = "0.2"
petgraph = "0.4"
serde = { version = "1", optional = true }

=======
fxhash = "0.2"
>>>>>>> c75f695d

[dev-dependencies]
criterion = "0.3"
cgmath = "0.17"
tracing-subscriber = "0.1.6"
legion = { features = ["serde-1"], path = "." }
serde_json = "1.0"
type-uuid = "0.1"
erased-serde = "0.3"
serde = { version = "1", features = ["derive"]}
uuid = { version = "0.8", features = ["v4"] }

[[bench]]
name = "benchmarks"
harness = false

[[bench]]
name = "parallel_query"
harness = false

[[bench]]
name = "transform"
harness = false<|MERGE_RESOLUTION|>--- conflicted
+++ resolved
@@ -19,12 +19,8 @@
 par-schedule = ["rayon"]
 log = ["tracing/log", "tracing/log-always"]
 ffi = []
-<<<<<<< HEAD
-events = ["rayon", "crossbeam"]
 serde-1 = ["serde"]
-=======
 events = ["rayon"]
->>>>>>> c75f695d
 
 [dependencies]
 parking_lot = "0.9"
@@ -38,14 +34,8 @@
 paste = "0.1"
 tracing = "0.1"
 metrics = { version = "0.12", optional = true }
-<<<<<<< HEAD
-shrinkwraprs = "0.2"
-petgraph = "0.4"
 serde = { version = "1", optional = true }
-
-=======
 fxhash = "0.2"
->>>>>>> c75f695d
 
 [dev-dependencies]
 criterion = "0.3"
